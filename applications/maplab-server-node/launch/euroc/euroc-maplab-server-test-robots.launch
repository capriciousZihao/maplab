<?xml version="1.0"?>

<<<<<<< HEAD
<!-- Requires: - ethz-asl/maplab_private - ethz-asl/transfolder -->
=======
<!-- Requires: 
  - ethz-asl/maplab (develop)
  - ethz-asl/transfolder 
-->
>>>>>>> b2191576

<launch>

	<arg name="euroc_attach_images" default="false"/>
	<arg name="euroc_save_map_every_n_sec" default="20"/>
	<arg name="euroc_clahe" default="false"/>
	<arg name="euroc_playback_speed" default="0.5"/>
	<arg name="euroc_remove_bad_landmarks" default="true"/>
	<arg name="euroc_bags_folder" default="/home/mfehr/experimental_ws/maplab/example_bags/euroc/"/>
	<arg name="euroc_root_map_directory" default="/tmp/maplab_node/"/>

	<arg name="group_A" default="true"/>
	<arg name="group_B" default="true"/>

	<!-- ================================== MH_01 ================================================== -->
	<group if="$(arg group_A)">
		<arg name="euroc_robot_name" default="euroc_mh_1"/>

		<node pkg="rosbag" type="play" name="rosbag_$(arg euroc_robot_name)" args="$(arg euroc_bags_folder)/MH_01_easy.bag -q -d 2 -s 0 -r $(arg euroc_playback_speed)">
			<remap from="/imu0" to="/$(arg euroc_robot_name)/imu0"/>
			<remap from="/cam0/image_raw" to="/$(arg euroc_robot_name)/cam0/image_raw"/>
			<remap from="/cam1/image_raw" to="/$(arg euroc_robot_name)/cam1/image_raw"/>
		</node>

		<include file="$(find maplab_node)/launch/maplab_node_w_rovioli/maplab_node_rovioli.launch">
			<arg name="robot_name" default="$(arg euroc_robot_name)"/>
			<arg name="maplab_sensor_calibration_file" default="$(find maplab_server_node)/share/euroc/euroc-stereo-mh-1.yaml"/>
			<arg name="maplab_save_map_every_n_sec" default="$(arg euroc_save_map_every_n_sec)"/>
			<arg name="maplab_keyframe_when_saving" default="true"/>
			<arg name="maplab_image_topic_suffix" default="image_raw"/>
			<arg name="maplab_attach_images" default="$(arg euroc_attach_images)"/>
			<arg name="maplab_map_folder" default="$(arg euroc_root_map_directory)/$(arg euroc_robot_name)/"/>
			<arg name="maplab_apply_clahe" default="$(arg euroc_clahe)"/>
			<arg name="maplab_remove_bad_landmarks" default="$(arg euroc_remove_bad_landmarks)"/>
		</include>

		<node type="sender_node" pkg="transfolder" name="transfolder_$(arg euroc_robot_name)_sender" output="screen" args="-alsologtostderr">
			<param name="new_subfolder_notification_topic_name" value="/$(arg euroc_robot_name)/maplab_node/map_update_notification"/>
			<param name="file_transfer_topic_name" value="/transfolder/file_transfer"/>
			<param name="file_transfer_status_service_name" value="/transfolder/file_transfer_status"/>

			<param name="root_directory" value="$(arg euroc_root_map_directory)"/>
			<param name="robot_name" value="$(arg euroc_robot_name)"/>
		</node>
	</group>

	<!-- ================================== MH_02 ================================================== -->
	<group if="$(arg group_A)">
		<arg name="euroc_robot_name" default="euroc_mh_2"/>

		<node pkg="rosbag" type="play" name="rosbag_$(arg euroc_robot_name)" args="$(arg euroc_bags_folder)/MH_02_easy.bag -q -d 2 -s 0 -r $(arg euroc_playback_speed)">
			<remap from="/imu0" to="/$(arg euroc_robot_name)/imu0"/>
			<remap from="/cam0/image_raw" to="/$(arg euroc_robot_name)/cam0/image_raw"/>
			<remap from="/cam1/image_raw" to="/$(arg euroc_robot_name)/cam1/image_raw"/>
		</node>

		<include file="$(find maplab_node)/launch/maplab_node_w_rovioli/maplab_node_rovioli.launch">
			<arg name="robot_name" default="$(arg euroc_robot_name)"/>
			<arg name="maplab_sensor_calibration_file" default="$(find maplab_server_node)/share/euroc/euroc-stereo-mh-2.yaml"/>
			<arg name="maplab_save_map_every_n_sec" default="$(arg euroc_save_map_every_n_sec)"/>
			<arg name="maplab_keyframe_when_saving" default="true"/>
			<arg name="maplab_image_topic_suffix" default="image_raw"/>
			<arg name="maplab_attach_images" default="$(arg euroc_attach_images)"/>
			<arg name="maplab_map_folder" default="$(arg euroc_root_map_directory)/$(arg euroc_robot_name)/"/>
			<arg name="maplab_apply_clahe" default="$(arg euroc_clahe)"/>
			<arg name="maplab_remove_bad_landmarks" default="$(arg euroc_remove_bad_landmarks)"/>
		</include>

		<node type="sender_node" pkg="transfolder" name="transfolder_$(arg euroc_robot_name)_sender" output="screen" args="-alsologtostderr">
			<param name="new_subfolder_notification_topic_name" value="/$(arg euroc_robot_name)/maplab_node/map_update_notification"/>
			<param name="file_transfer_topic_name" value="/transfolder/file_transfer"/>
			<param name="file_transfer_status_service_name" value="/transfolder/file_transfer_status"/>

			<param name="root_directory" value="$(arg euroc_root_map_directory)"/>
			<param name="robot_name" value="$(arg euroc_robot_name)"/>
		</node>
	</group>

	<!-- ================================== MH_03 ================================================== -->
	<group if="$(arg group_B)">
		<arg name="euroc_robot_name" default="euroc_mh_3"/>

		<node pkg="rosbag" type="play" name="rosbag_$(arg euroc_robot_name)" args="$(arg euroc_bags_folder)/MH_03_medium.bag -q -d 2 -s 0 -r $(arg euroc_playback_speed)">
			<remap from="/imu0" to="/$(arg euroc_robot_name)/imu0"/>
			<remap from="/cam0/image_raw" to="/$(arg euroc_robot_name)/cam0/image_raw"/>
			<remap from="/cam1/image_raw" to="/$(arg euroc_robot_name)/cam1/image_raw"/>
		</node>

		<include file="$(find maplab_node)/launch/maplab_node_w_rovioli/maplab_node_rovioli.launch">
			<arg name="robot_name" default="$(arg euroc_robot_name)"/>
			<arg name="maplab_sensor_calibration_file" default="$(find maplab_server_node)/share/euroc/euroc-stereo-mh-3.yaml"/>
			<arg name="maplab_save_map_every_n_sec" default="$(arg euroc_save_map_every_n_sec)"/>
			<arg name="maplab_keyframe_when_saving" default="true"/>
			<arg name="maplab_image_topic_suffix" default="image_raw"/>
			<arg name="maplab_attach_images" default="$(arg euroc_attach_images)"/>
			<arg name="maplab_map_folder" default="$(arg euroc_root_map_directory)/$(arg euroc_robot_name)/"/>
			<arg name="maplab_apply_clahe" default="$(arg euroc_clahe)"/>
			<arg name="maplab_remove_bad_landmarks" default="$(arg euroc_remove_bad_landmarks)"/>
		</include>

		<node type="sender_node" pkg="transfolder" name="transfolder_$(arg euroc_robot_name)_sender" output="screen" args="-alsologtostderr">
			<param name="new_subfolder_notification_topic_name" value="/$(arg euroc_robot_name)/maplab_node/map_update_notification"/>
			<param name="file_transfer_topic_name" value="/transfolder/file_transfer"/>
			<param name="file_transfer_status_service_name" value="/transfolder/file_transfer_status"/>

			<param name="root_directory" value="$(arg euroc_root_map_directory)"/>
			<param name="robot_name" value="$(arg euroc_robot_name)"/>
		</node>
	</group>

	<!-- ================================== MH_04 ================================================== -->
	<group if="$(arg group_B)">
		<arg name="euroc_robot_name" default="euroc_mh_4"/>

		<node pkg="rosbag" type="play" name="rosbag_$(arg euroc_robot_name)" args="$(arg euroc_bags_folder)/MH_04_difficult.bag -q -d 2 -s 0 -r $(arg euroc_playback_speed)">
			<remap from="/imu0" to="/$(arg euroc_robot_name)/imu0"/>
			<remap from="/cam0/image_raw" to="/$(arg euroc_robot_name)/cam0/image_raw"/>
			<remap from="/cam1/image_raw" to="/$(arg euroc_robot_name)/cam1/image_raw"/>
		</node>

		<include file="$(find maplab_node)/launch/maplab_node_w_rovioli/maplab_node_rovioli.launch">
			<arg name="robot_name" default="$(arg euroc_robot_name)"/>
			<arg name="maplab_sensor_calibration_file" default="$(find maplab_server_node)/share/euroc/euroc-stereo-mh-4.yaml"/>
			<arg name="maplab_save_map_every_n_sec" default="$(arg euroc_save_map_every_n_sec)"/>
			<arg name="maplab_keyframe_when_saving" default="true"/>
			<arg name="maplab_image_topic_suffix" default="image_raw"/>
			<arg name="maplab_attach_images" default="$(arg euroc_attach_images)"/>
			<arg name="maplab_map_folder" default="$(arg euroc_root_map_directory)/$(arg euroc_robot_name)/"/>
			<arg name="maplab_apply_clahe" default="$(arg euroc_clahe)"/>
			<arg name="maplab_remove_bad_landmarks" default="$(arg euroc_remove_bad_landmarks)"/>
		</include>

		<node type="sender_node" pkg="transfolder" name="transfolder_$(arg euroc_robot_name)_sender" output="screen" args="-alsologtostderr">
			<param name="new_subfolder_notification_topic_name" value="/$(arg euroc_robot_name)/maplab_node/map_update_notification"/>
			<param name="file_transfer_topic_name" value="/transfolder/file_transfer"/>
			<param name="file_transfer_status_service_name" value="/transfolder/file_transfer_status"/>

			<param name="root_directory" value="$(arg euroc_root_map_directory)"/>
			<param name="robot_name" value="$(arg euroc_robot_name)"/>
		</node>
	</group>

	<!-- ================================== MH_05 ================================================== -->
	<group if="$(arg group_B)">
		<arg name="euroc_robot_name" default="euroc_mh_5"/>

		<node pkg="rosbag" type="play" name="rosbag_$(arg euroc_robot_name)" args="$(arg euroc_bags_folder)/MH_05_difficult.bag -q -d 2 -s 0 -r $(arg euroc_playback_speed)">
			<remap from="/imu0" to="/$(arg euroc_robot_name)/imu0"/>
			<remap from="/cam0/image_raw" to="/$(arg euroc_robot_name)/cam0/image_raw"/>
			<remap from="/cam1/image_raw" to="/$(arg euroc_robot_name)/cam1/image_raw"/>
		</node>

		<include file="$(find maplab_node)/launch/maplab_node_w_rovioli/maplab_node_rovioli.launch">
			<arg name="robot_name" default="$(arg euroc_robot_name)"/>
			<arg name="maplab_sensor_calibration_file" default="$(find maplab_server_node)/share/euroc/euroc-stereo-mh-5.yaml"/>
			<arg name="maplab_save_map_every_n_sec" default="$(arg euroc_save_map_every_n_sec)"/>
			<arg name="maplab_keyframe_when_saving" default="true"/>
			<arg name="maplab_image_topic_suffix" default="image_raw"/>
			<arg name="maplab_attach_images" default="$(arg euroc_attach_images)"/>
			<arg name="maplab_map_folder" default="$(arg euroc_root_map_directory)/$(arg euroc_robot_name)/"/>
			<arg name="maplab_apply_clahe" default="$(arg euroc_clahe)"/>
			<arg name="maplab_remove_bad_landmarks" default="$(arg euroc_remove_bad_landmarks)"/>
		</include>

		<node type="sender_node" pkg="transfolder" name="transfolder_$(arg euroc_robot_name)_sender" output="screen" args="-alsologtostderr">
			<param name="new_subfolder_notification_topic_name" value="/$(arg euroc_robot_name)/maplab_node/map_update_notification"/>
			<param name="file_transfer_topic_name" value="/transfolder/file_transfer"/>
			<param name="file_transfer_status_service_name" value="/transfolder/file_transfer_status"/>

			<param name="root_directory" value="$(arg euroc_root_map_directory)"/>
			<param name="robot_name" value="$(arg euroc_robot_name)"/>
		</node>
	</group>

</launch><|MERGE_RESOLUTION|>--- conflicted
+++ resolved
@@ -1,13 +1,9 @@
 <?xml version="1.0"?>
 
-<<<<<<< HEAD
-<!-- Requires: - ethz-asl/maplab_private - ethz-asl/transfolder -->
-=======
 <!-- Requires: 
   - ethz-asl/maplab (develop)
   - ethz-asl/transfolder 
 -->
->>>>>>> b2191576
 
 <launch>
 
