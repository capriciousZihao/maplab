--- conflicted
+++ resolved
@@ -41,11 +41,6 @@
       observations_ = lhs.observations_;
       quality_ = lhs.quality_;
       B_position_ = lhs.B_position_;
-<<<<<<< HEAD
-      appearances_ = lhs.appearances_;
-      feature_type_ = lhs.feature_type_;
-=======
->>>>>>> 483daf49
 
       // Clone covariance if set.
       if (lhs.B_covariance_ != nullptr) {
