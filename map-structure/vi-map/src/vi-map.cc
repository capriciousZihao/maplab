--- conflicted
+++ resolved
@@ -161,13 +161,9 @@
   VLOG(1) << "Copying metadata and resource infos.";
   ResourceMap::mergeFromMap(other);
 
-<<<<<<< HEAD
-  CHECK(checkMapConsistency(*this));
-=======
   if (!FLAGS_disable_consistency_check) {
     CHECK(checkMapConsistency(*this));
   }  
->>>>>>> 970cd04b
   return true;
 }
 
