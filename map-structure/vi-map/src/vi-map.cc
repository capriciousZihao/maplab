--- conflicted
+++ resolved
@@ -148,14 +148,7 @@
     CHECK(hasVertex(original_landmark_store_vertex_id));
     landmark_index.addLandmarkAndVertexReference(
         landmark_id, original_landmark_store_vertex_id);
-  }
-<<<<<<< HEAD
-  if (!FLAGS_disable_consistency_check) {
-    CHECK(checkMapConsistency(*this));
-  }
-=======
-
->>>>>>> ebd06244
+  }     
   return true;
 }
 
@@ -168,7 +161,9 @@
   VLOG(1) << "Copying metadata and resource infos.";
   ResourceMap::mergeFromMap(other);
 
-  CHECK(checkMapConsistency(*this));
+  if (!FLAGS_disable_consistency_check) {
+    CHECK(checkMapConsistency(*this));
+  }  
   return true;
 }
 
@@ -922,7 +917,9 @@
   // Cannot use unordered_map with the enum as key, as it is not supported prior
   // to cpp14, hence it will not compile on xenial and older.
   std::unordered_map<uint8_t, std::set<aslam::SensorId>> sensors_of_type;
-  for (const aslam::SensorId& sensor_id : sensor_ids) {
+  for (const aslam::SensorId& sensor_i
+       
+       d : sensor_ids) {
     const SensorType sensor_type = sensor_manager_.getSensorType(sensor_id);
     std::set<aslam::SensorId>& sensor_ids =
         sensors_of_type[static_cast<uint8_t>(sensor_type)];
